--- conflicted
+++ resolved
@@ -14,13 +14,7 @@
         self.command_runner.run_commands()
     
     def teleop_init(self):
-<<<<<<< HEAD
-        self.command_runner.turn_on()
-        self.robot_container.teleop_init()
-
-=======
         pass
->>>>>>> 50caf384
             
     def teleop_periodic(self):
         pass
