--- conflicted
+++ resolved
@@ -62,11 +62,7 @@
         self._accel_max_magnitude = 50.0
         # Hampel/median-window filter parameters (per-axis)
         self._accel_hampel_window_size = 5
-<<<<<<< HEAD
-        self._accel_hampel_threshold = 10.0
-=======
         self._accel_hampel_threshold = 15.0
->>>>>>> 50da95d2
         # per-axis ring buffers for Hampel
         self._accel_windows = [deque(maxlen=self._accel_hampel_window_size) for _ in range(3)]
         # Hampel counters and debug
