--- conflicted
+++ resolved
@@ -197,19 +197,6 @@
         while True:
             accel = None
             gyro = None
-<<<<<<< HEAD
-            if all(v is not None for v in (self.sensor.acceleration, self.sensor.gyro)):
-                accel = getattr(self.sensor, 'acceleration', None)
-                gyro = getattr(self.sensor, 'gyro', None)
-            magnetic = None
-            # only poll magnetic sensor at lower rate
-            if self.mag_interval_elapsed() and all (v is not None for v in (self.sensor.magnetic)):
-                magnetic = getattr(self.sensor, 'magnetic', None)
-            quat = None
-            if all(v is not None for v in (self.sensor.quaternion)):
-                quat = getattr(self.sensor, 'quaternion', None)
-            
-=======
             magnetic = None
             quat = None
 
@@ -241,7 +228,6 @@
             if quat_val is not None:
                 quat = quat_val
 
->>>>>>> 0ce0667c
             if accel is not None and gyro is not None:
                 try:
                     accel_arr = np.asarray(accel, dtype=float)
