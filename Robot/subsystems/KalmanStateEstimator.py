--- conflicted
+++ resolved
@@ -21,110 +21,6 @@
 
 GRAVITY = np.array([0.0, 0.0, -9.80665])
 
-<<<<<<< HEAD
-=======
-
-def quat_normalize(q: np.ndarray) -> np.ndarray:
-    n = np.linalg.norm(q)
-    if n < 1e-12:
-        # return identity quaternion if input is degenerate
-        return np.array([0.0, 0.0, 0.0, 1.0], dtype=float)
-    return q / n
-
-
-def quat_sensor_to_estimator(q_sensor: np.ndarray) -> np.ndarray:
-    """Convert sensor quaternion (w, x, y, z) to estimator order [qx,qy,qz,qw].
-
-    Many IMU libraries (e.g. Adafruit BNO055) return quaternions as (w,x,y,z).
-    This helper makes the conversion explicit and safe.
-    """
-    if q_sensor is None:
-        return np.array([0.0, 0.0, 0.0, 1.0], dtype=float)
-    try:
-        w, x, y, z = (0.0 if v is None else float(v) for v in q_sensor)
-    except Exception:
-        return np.array([0.0, 0.0, 0.0, 1.0], dtype=float)
-    return np.array([x, y, z, w], dtype=float)
-
-def quat_to_rotmat(q: np.ndarray) -> np.ndarray:
-    # q = [qx, qy, qz, qw]
-    qx, qy, qz, qw = q
-    R = np.empty((3, 3))
-    R[0, 0] = 1 - 2 * (qy * qy + qz * qz)
-    R[0, 1] = 2 * (qx * qy - qz * qw)
-    R[0, 2] = 2 * (qx * qz + qy * qw)
-    R[1, 0] = 2 * (qx * qy + qz * qw)
-    R[1, 1] = 1 - 2 * (qx * qx + qz * qz)
-    R[1, 2] = 2 * (qy * qz - qx * qw)
-    R[2, 0] = 2 * (qx * qz - qy * qw)
-    R[2, 1] = 2 * (qy * qz + qx * qw)
-    R[2, 2] = 1 - 2 * (qx * qx + qy * qy)
-    return R
-
-def quat_mul(q1: np.ndarray, q2: np.ndarray) -> np.ndarray:
-    # Hamilton product, q = q1 * q2
-    x1, y1, z1, w1 = q1
-    x2, y2, z2, w2 = q2
-    x = w1 * x2 + x1 * w2 + y1 * z2 - z1 * y2
-    y = w1 * y2 - x1 * z2 + y1 * w2 + z1 * x2
-    z = w1 * z2 + x1 * y2 - y1 * x2 + z1 * w2
-    w = w1 * w2 - x1 * x2 - y1 * y2 - z1 * z2
-    return np.array([x, y, z, w])
-
-def small_angle_quat(dtheta: np.ndarray) -> np.ndarray:
-    # dtheta: 3-vector small rotation
-    theta = np.linalg.norm(dtheta)
-    if theta < 1e-8:
-        q = np.concatenate((0.5 * dtheta, np.array([1.0])))
-    else:
-        axis = dtheta / theta
-        s = np.sin(theta / 2.0)
-        q = np.concatenate((axis * s, np.array([np.cos(theta / 2.0)])))
-    return quat_normalize(q)
-
-def quat_to_euler(q: np.ndarray) -> np.ndarray:
-    # Convert quaternion to Euler angles (roll, pitch, yaw)
-    qx, qy, qz, qw = q
-    # roll (x-axis rotation)
-    sinr_cosp = 2 * (qw * qx + qy * qz)
-    cosr_cosp = 1 - 2 * (qx * qx + qy * qy)
-    roll = np.arctan2(sinr_cosp, cosr_cosp)
-
-    # pitch (y-axis rotation)
-    sinp = 2 * (qw * qy - qz * qx)
-    if abs(sinp) >= 1:
-        pitch = np.sign(sinp) * (np.pi / 2)  # use 90 degrees if out of range
-    else:
-        pitch = np.arcsin(sinp)
-
-    # yaw (z-axis rotation)
-    siny_cosp = 2 * (qw * qz + qx * qy)
-    cosy_cosp = 1 - 2 * (qy * qy + qz * qz)
-    yaw = np.arctan2(siny_cosp, cosy_cosp)
-
-    return np.array([roll, pitch, yaw])
-
-def euler_to_quat(euler: np.ndarray) -> np.ndarray:
-    """Convert Euler angles (roll, pitch, yaw) to quaternion [qx, qy, qz, qw].
-
-    Assumes intrinsic rotations about x (roll), y (pitch), z (yaw) with the
-    same convention used by quat_to_euler.
-    """
-    roll, pitch, yaw = float(euler[0]), float(euler[1]), float(euler[2])
-    cr = np.cos(roll * 0.5)
-    sr = np.sin(roll * 0.5)
-    cp = np.cos(pitch * 0.5)
-    sp = np.sin(pitch * 0.5)
-    cy = np.cos(yaw * 0.5)
-    sy = np.sin(yaw * 0.5)
-
-    qw = cr * cp * cy + sr * sp * sy
-    qx = sr * cp * cy - cr * sp * sy
-    qy = cr * sp * cy + sr * cp * sy
-    qz = cr * cp * sy - sr * sp * cy
-    return quat_normalize(np.array([qx, qy, qz, qw], dtype=float))
-
->>>>>>> 6f43b1fe
 @dataclass
 class State:
     pos: Tuple[float, float, float]      # shape (3,)
