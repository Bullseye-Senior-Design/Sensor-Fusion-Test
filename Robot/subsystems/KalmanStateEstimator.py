--- conflicted
+++ resolved
@@ -181,7 +181,6 @@
                 quat=tuple(self.x[6:10]),
             )
 
-<<<<<<< HEAD
     # Replace the existing predict, update_mag and _inject_error_state methods with these.
 
     def predict(self, accel_meas: np.ndarray, gyro_meas: np.ndarray):
@@ -214,8 +213,6 @@
             # Covariance propagate
             self.P = Phi @ self.P @ Phi.T + Qd
 
-=======
->>>>>>> 37f20ae8
     def update_uwb_range(self, tag_pos_meas: np.ndarray, tag_offset: np.ndarray | None = None):
         """EKF update using the fused UWB tag world position (POS), not per-anchor ranges.
 
@@ -299,71 +296,9 @@
             dq = small_angle_quat(dtheta)
             q = self.quat
             q_new = quat_mul(dq, q)
-<<<<<<< HEAD
-            self.x[6:10] = quat_normalize(q_new)
-=======
             q_new = quat_normalize(q_new)
             self.x[6:10] = q_new
             # accel bias
             self.x[10:13] = self.ba + dba
             # gyro bias
-            self.x[13:16] = self.bg + dbg
-
-    def update_imu_attitude(self, q_meas: np.ndarray | None = None):
-        """EKF attitude update using an external IMU rotation estimate.
-
-        Provide either a quaternion q_meas = [qx,qy,qz,qw] or Euler angles
-        euler_rpy = [roll, pitch, yaw] in radians. The measurement residual is
-        the small-angle vector from the quaternion error:
-
-            q_err = q_meas ⊗ conj(q_est)  (ensure qw >= 0)
-            y ≈ 2 * q_err.xyz  (3x1)
-
-        The measurement Jacobian for the error-state is simply H = [0 0 I 0 0]
-        for the attitude block, making this a direct attitude observation.
-
-        Args:
-            q_meas: quaternion [qx,qy,qz,qw] (preferred).
-            euler_rpy: roll, pitch, yaw in radians (used if q_meas is None).
-            R_meas: 3x3 measurement covariance in rad^2. If None, defaults to
-                    diag([sigma^2, sigma^2, sigma^2]) with sigma = 0.05 rad (~2.9 deg).
-        """
-        if q_meas is None:
-            return
-
-        with self._lock:
-            q_est = quat_normalize(self.quat)
-
-            # quaternion conjugate (inverse for unit quaternion)
-            q_conj = np.array([-q_est[0], -q_est[1], -q_est[2], q_est[3]], dtype=float)
-            q_err = quat_mul(q_meas, q_conj)
-            # Make scalar part positive to keep smallest rotation
-            if q_err[3] < 0:
-                q_err = -q_err
-
-            # small-angle residual (3,)
-            y = 2.0 * q_err[0:3]
-            if not np.all(np.isfinite(y)):
-                return
-
-            # H selects the attitude error block
-            H = np.zeros((3, 15))
-            H[:, 6:9] = np.eye(3)
-
-            sigma = 0.05  # rad (~2.9 deg)
-            R_meas = np.eye(3) * (sigma ** 2)
-
-            S = H @ self.P @ H.T + R_meas
-            try:
-                Sinv = np.linalg.inv(S)
-            except np.linalg.LinAlgError:
-                return
-            K = self.P @ H.T @ Sinv
-
-            dx = (K @ y).flatten()
-            self._inject_error_state(dx)
-
-            # Joseph form for numerical stability
-            I = np.eye(15)
-            self.P = (I - K @ H) @ self.P @ (I - K @ H).T + K @ R_meas @ K.T
->>>>>>> 37f20ae8
+            self.x[13:16] = self.bg + dbg