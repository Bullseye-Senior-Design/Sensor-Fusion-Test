--- conflicted
+++ resolved
@@ -20,11 +20,7 @@
     headings align. The estimator runs until `duration` elapses or the
     residual is stable for several samples.
     """
-<<<<<<< HEAD
     def __init__(self, tau: float = 5.0, duration: float = 30.0, tol_rad: float = 0.01, min_samples: int = 20):
-=======
-    def __init__(self, tau: float = 0.5, duration: float = 10.0, tol_rad: float = 0.01, min_samples: int = 20):
->>>>>>> 90c9deac
         super().__init__()
         # time constant (seconds) for bias adaptation
         self.tau = float(tau)
